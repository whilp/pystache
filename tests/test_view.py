--- conflicted
+++ resolved
@@ -102,14 +102,11 @@
         view = Simple()
         view.context_list = [{'one':'1'}, {'two':'2'}, object()]
 
-<<<<<<< HEAD
         self.assertEqual(view.context, {'one': '1', 'two': '2'})
-=======
+
     def test_inverted_lists(self):
         view = InvertedLists()
-        self.assertEquals(view.render(), """one, two, three""")
-
->>>>>>> 2a4270e1
+        self.assertEquals(view.render(), """one, two, three, empty list""")
 
 if __name__ == '__main__':
     unittest.main()